# Thauten

**Thauten** /θɔːˈtiːn/ – *"That which folds and unfolds thought within itself."*

An experimental reinforcement learning project testing the Semiodynamics Framework through the evolution of reasoner models using GRPO and Prime Intellect's [Verifiers](https://github.com/willccbb/verifiers) library.

## Capability Objectives

This project researches the first pillar of the [super-intelligence zip project](https://github.com/holo-q/zip/), which is the prompt engineering meta. In the context of reinforcement learning, it means breaking past every plateau to achieve infinite scaling of intelligence and capabilities.

### 1. Information Compressor

<<<<<<< HEAD
=======
English is a programming language whose linguistic operators are used to punch in embeddings and hidden states. The goal of this experiment is to find the saturation limit of embedding bandwidth. How few tokens does it take to represent any given piece of information? Can we rearrange the polysemy of our tokens to maximize the amount of embedding bandwidth they activate?

Let us train LLMs to develop internal symbolic languages for compression:

- `<compress>`: Model learns to compress underlying meaning/message of arbitrary text samples (wikipedia articles, code, etc.) into symbolic representations.
- `<decompress>`: Same model reconstructs original english meaning from symbols
- Reward compression efficiency, reconstruction fidelity, and embedding varentropy metrics that pressure towards saturating the available semantic bandwidth. 

RL goes like this:

>>>>>>> b6a49bef
1. Context (A): User message asks model to compress a given sample of information pulled at random from a dataset. Assistant replies and is prefixed with <compress> similar to training a reasoner where the output is prefixed with <think>.,
2. Context (B): User message asks model to decompress the given output from (A). Assistant replies with information in english,
3. Context (C): user message asks some other unrelated static model to compare initial sample to decompressed sample, and produce a list of deviations and inaccuracies.,
4. _[optional]_ Contexts (A) and (B) are rewritten so the user message is the simplest possible operator usage pattern ("compress/decompress this")
5. Apply GRPO to rollouts and backpropagate gradients for contexts (A) and (B), rewarding shorter compression length whilst factoring in (C)'s penalties.,

The SFT or prompting heuristic may require its own parallel evolution so that the optimal packing can be discovered. Models have the ability to do base64 compression, which non-trivially compresses numerical lists into a non-numerical pattern, and therefore highly likely to be in high-frequency loom space which requires explicit prompting. If the model is allowed to `<think>` before compression this can help, but it can also equally hurt the model through over-reasoning away from base intuitions.

**Demonstration in GPT-4**

Compress                                                                                      |                                             Decompress
:--------------------------------------------------------------------------------------------:|:---------------------------------------------------------------------------------------------:
![image](https://github.com/user-attachments/assets/a840741b-9536-4912-b4a6-69d06df396de)  |  ![image](https://github.com/user-attachments/assets/c12b5254-392b-49d7-9495-d57b1ff206c4)

### 2. Transfer Learning

Progressive development of reasoning capabilities through extension fences and representation instrumentation:

1. `<compress>` a reality.
2. `<dream>` an extension reality prime within the same compression-space, steered by the internal value-maximization heuristic. (dream/imagine/induct)
3. `<think>` and reinforce for reasoning within the compression-space of the reality to deproject a geodesic descent which pathfind a bridge between `identity` and `identity+prime`. (think/pathfind/deduct)
4. `<simulate>` the reality using an audit morphism.
5. `<decompress>` back to english.

Introduction and reinforcement over new cognitive operators leads to explosive recombination cascades. Other possibilities exist

* `<split>`: binary split of a representation identity for maximum orthogonality, resulting in semantic stripping. This allows later fences to use a more useful compression origin optimized.
* `<fuse>`: fuse two representations together with maximum interleaving.

### 3. Topological Integrator

Train an agent which navigates around a large codebase to quickly construct a compressed topological representation of a large codebase. The model doesn't have to view every single file because code fragments can be referenced all over the place. The model has to learn how to navigate the codebase optimally whilst growing its compressed topological representation, integrating as much information as it needs for a given task as quickly as possible. The optimal method may combine `representation'` primes that audit an existing compressed representation, and then intermittently folding them together with the defragmentator in the next section. This allows the optimal 'just middle' for total number of tokens emitted to amount of information compressed. This reinforcement phase develops the model's ability to create a rich index as quickly as possible. The model is trained to reduce the amount of guess-work or theory-crafting after expending a token budget alloted to explore the codebase and run commands, evaluated in a context (C)  similar to the compressor training.

RL goes like this:

1.  **Context (A) - Task & Exploration:** The agent is given a task related to a specific codebase (e.g., "find the database connection logic" or "document the user authentication flow"). The agent uses a set of file system tools (`ls`, `grep`, `read_file`) to explore the codebase within a sandboxed environment.
2.  **Context (B) - Integration:** With each new piece of information gathered from tool use, the agent must explicitly update its internal model of the codebase by refining a `<compress>`ed representation of the project's topology and logic.
3.  **Context (C) - Answer:** Once the agent determines it has enough information, or it hits a predefined exploration budget, it uses its compressed understanding to provide a final answer to the task.
4.  **Context (D) - Verification & Reward:** An automated verifier or a human expert assesses the answer's correctness, completeness, and conciseness. The reward function is structured to:
    *   **Positively** reward the correctness and quality of the final answer.
    *   **Negatively** penalize the number of tokens and tool calls used during exploration, encouraging efficiency.
    *   **[Advanced]** A bonus can be awarded if the compressed representation is useful for answering a subsequent, related question with minimal additional exploration, thereby validating the quality of the generated "rich index."
5.  **GRPO Application:** Apply GRPO to the full rollout (`A` -> `B` -> `C`). The optimization process refines the agent's policy to favor targeted, efficient exploration and the construction of accurate, high-utility compressed representations.

### 4. Defragmentation

Take an existing unstructured context window and compress it, learning to compress a context which contains already maximally compressed information and re-integrate english-space information into it. This is the same training task as `<compress>` but trained over a larger and more encompassing use-case, more than simple wikipedia-style paragraphs. This also trains the model to respond to the user query and understand it.

### 5. Mesa-Optimization

Advanced thauten models that optimize their own cognitive processes:

- **Self-Mutation**: Models evolve their own internal reasoning structures
- **Meta-Learning**: Learning to learn new cognitive patterns
- **Recursive Improvement**: Iterative enhancement of reasoning capabilities

### 6. Causal Auditor

Training the model to perform robust counterfactual simulations. This capability extends beyond simple prediction by focusing on the underlying causal relationships within a system.

-   `<simulate c_if="var_a=2">`: The model takes a compressed representation of a system and simulates its evolution given a counterfactual condition.
-   `<explain_diff>`: The model articulates the differences between the baseline reality and the counterfactual simulation, highlighting the causal chain of events.
-   The model is rewarded for generating causally plausible simulations that align with logical or physical rules, as determined by a verifier.

RL goes like this:

1.  **Context (A) - System Definition:** The agent is given a compressed representation of a baseline reality, `R_base`. This could be a physics puzzle, a social scenario, or a code snippet (e.g., `R_base = <compress>"A ball is at rest. A force of 10N is applied."</compress>`).
2.  **Context (B) - Counterfactual Simulation:** The agent is prompted to simulate a specific intervention (e.g., "Simulate what happens if the force is 20N instead"). The agent produces a new compressed reality, `R_cf`, using its simulation operator: `<simulate c_if="force=20N" over=R_base>...</simulate>`.
3.  **Context (C) - Causal Explanation:** The agent is asked to explain the outcome. It uses an explanation operator to detail the causal chain of events: `<explain_diff from=R_base to=R_cf>...</explain_diff>`.
4.  **Context (D) - Verification & Reward:** A verifier checks the outcome. For a physics problem, this could be a physics engine; for code, it could be an interpreter. The reward function:
    *   **Positively** rewards the accuracy of the final state in `R_cf`.
    *   **Positively** rewards the logical soundness of the causal links in the explanation.
    *   **Negatively** penalizes physically impossible or illogical outcomes.

### 7. Cognitive Operator Specialization

A concrete application of mesa-optimization where the model learns to critique and dynamically refine its own cognitive operators for specific tasks. This encourages the evolution of a more diverse and efficient cognitive toolkit.

-   `<criticize "thought_process">`: The model analyzes its own reasoning trace from a previous task to identify inefficiencies or errors.
-   `<refine_operator name="think">`: Based on its critique, the model proposes a more specialized version of an existing operator (e.g., creating `<think_math>` from `<think>`).
-   Reinforcement is used to reward the creation and successful application of new, specialized operators that improve performance on domain-specific benchmarks.

RL goes like this:

1.  **Context (A) - Task Performance:** The agent is given a task from a specific domain (e.g., solving a complex algebra problem) and produces a solution using its general `<think>` operator. The solution might be correct but inefficient.
2.  **Context (B) - Self-Critique:** The agent is prompted to analyze its own solution trace: "Critique the reasoning process you just used." The agent identifies redundancies: `<criticize "The general thought process involved steps not relevant to algebraic manipulation. A more direct, axiomatic approach is needed.">`.
3.  **Context (C) - Operator Refinement:** The agent is asked to propose a better tool: "Define a more efficient operator based on your critique." It generates a definition for a new operator: `<refine_operator name="think_algebraic">...</refine_operator>`. This new operator is dynamically added to its available tools.
4.  **Context (D) - Re-Performance:** The agent is given a new, similar algebra problem. It must now choose the best operator for the job.
5.  **Context (E) - Verification & Reward:** A verifier checks the new solution. The reward function:
    *   **Positively** rewards the successful application of the *new* `<think_algebraic>` operator.
    *   **Strongly** rewards solving the problem more efficiently (fewer tokens, fewer reasoning steps) than the attempt in Context (A).
    *   **Negatively** penalizes the creation of a new operator that is less efficient or fails to solve the task.

### 8. Hypothesis Engine

Training the model to perform a core loop of the scientific method: generating and testing hypotheses based on provided data.

-   `<hypothesize data="observation_set">`: Given a set of observations, the model generates multiple, diverse, and testable hypotheses to explain the data.
-   `<design_experiment for="hypothesis_1">`: For a given hypothesis, the model designs a practical experiment that could validate or, more importantly, falsify it.
-   Rewards are based on the plausibility and testability of the hypotheses and the soundness of the experimental designs, as evaluated by an expert verifier.

RL goes like this:

1.  **Context (A) - Observation:** The agent is presented with a set of observations or anomalous data (e.g., "Dataset of patient outcomes shows a strange correlation between diet A and recovery speed, but only in a specific demographic.").
2.  **Context (B) - Hypothesis Generation:** The agent is prompted to generate a set of explanations: "Generate three distinct, testable hypotheses for this observation." It responds with `<hypothesize>[{"id": "H1", "text": "A specific nutrient in diet A is responsible."}, {"id": "H2", "text": "The demographic has a genetic predisposition that interacts with diet A."}, {"id": "H3", "text": "There is a confounding variable, like exercise, that is more common in this demographic."}]</hypothesize>`.
3.  **Context (C) - Experimental Design:** The agent is tasked with creating a test for one of its hypotheses: "Design an experiment to test H2." It responds with `<design_experiment for="H2">"A controlled study comparing...'</design_experiment>`.
4.  **Context (D) - Verification & Reward:** A verifier (or human expert) scores the outputs. The reward function:
    *   **Positively** rewards the generation of hypotheses that are plausible, diverse, and, most importantly, falsifiable.
    *   **Positively** rewards experimental designs that are sound, ethical, and directly test the chosen hypothesis.
    *   **Negatively** penalizes untestable (metaphysical or vague) hypotheses and flawed or impractical experimental designs.

### 9. Analogy Forging

Training the model to discover and utilize deep structural isomorphisms between different domains. This capability allows for creative problem-solving by transferring knowledge and solution patterns from a familiar context to a novel one.

-   `<forge_analogy from_domain="A" to_domain="B">`: Takes the compressed representations of two systems and generates a mapping of their corresponding components and relationships.
-   `<translate_solution via_analogy="map_id">`: Applies a known solution from one domain to a problem in another domain using the previously generated analogical map.
-   Rewards are given for creating analogies that enable successful and novel problem-solving, as verified by testing the translated solution in the target domain.

RL goes like this:

1.  **Context (A) - Source Problem:** The agent is given a problem and its solution in a well-understood source domain (e.g., `Source = <compress>"Problem: How does a cell efficiently transport resources across its membrane? Solution: Ion channels open and close based on specific triggers."</compress>`).
2.  **Context (B) - Target Problem:** The agent is given a problem in a different target domain (e.g., `Target = <compress>"Problem: How can a city's public transit system dynamically adjust to rider demand?"</compress>`).
3.  **Context (C) - Analogy Forging:** The agent is prompted to find a structural link: "Find an analogy between the source and target." It produces `<forge_analogy from=Source to=Target>...</forge_analogy>`.
4.  **Context (D) - Solution Translation:** The agent is asked to solve the target problem using the analogy: "Apply the source solution to the target problem." It uses the analogy to generate a novel solution: `<translate_solution>...</translate_solution>`.
5.  **Context (E) - Verification & Reward:** A verifier assesses the translated solution's feasibility and ingenuity.
    *   **Positively** rewards solutions that are valid and practical in the target domain.
    *   **Highly** rewards solutions that are non-obvious and demonstrate a deep structural understanding.
    *   **Negatively** penalizes superficial or non-functional analogies.

### 10. Cognitive Defragmentation

A meta-learning capability where the model learns to optimize and refactor its own internal knowledge base. This is analogous to a programmer cleaning up a codebase to improve its efficiency and maintainability, but applied to the model's own concepts.

-   `<analyze_knowledge_base period="all">`: The model introspects its full set of compressed representations to identify redundancy, fragmentation, or conceptual overlap.
-   `<refactor_concepts old="C1, C2" new="C_super" justification="...">`: Merges multiple, related concepts into a single, more elegant, and higher-level abstraction.
-   The reward is intrinsic: a successfully refactored knowledge base should result in higher performance (accuracy, speed, lower token usage) on a subsequent suite of benchmark tasks.

RL goes like this:

1.  **Context (A) - Performance Baseline:** The agent is evaluated on a diverse benchmark of tasks, establishing a baseline score for performance and efficiency.
2.  **Context (B) - Self-Analysis:** The agent is periodically triggered to perform maintenance on itself: "Analyze your internal knowledge representations for potential optimizations." It uses `<analyze_knowledge_base>...</analyze_knowledge_base>`.
3.  **Context (C) - Refactoring:** Based on its analysis, the agent proposes and applies changes to its own conceptual structure, such as merging two related ideas: `<refactor_concepts>...</refactor_concepts>`.
4.  **Context (D) - Performance Post-Refactor:** The agent is re-evaluated on the same or a similar benchmark of tasks from Context (A).
5.  **Context (E) - Verification & Reward:** The agent is rewarded based on the *change* in its own performance.
    *   **Positively** rewards any significant improvement in accuracy, efficiency, or problem-solving speed.
    *   **Negatively** penalizes any refactoring that results in a performance degradation, teaching the model to maintain its own cognitive coherence.

### 11. Axiomatic Distillation

Training the model to derive the fundamental, irreducible principles (axioms) of a given system. This capability represents the deepest form of understanding, moving beyond correlation to the generative rules of a domain.

-   `<distill_axioms from_system="S">`: Analyzes a complex system (e.g., game rules, a physical simulation, a social framework) and extracts a minimal set of core principles.
-   `<reconstruct_from_axioms axioms="A" query="Q">`: Attempts to predict the system's behavior or answer a query using *only* the distilled axioms.
-   Rewards are given for the minimality and completeness of the axiom set, verified by its ability to reconstruct the original system's behavior.

RL goes like this:

1.  **Context (A) - System Presentation:** The agent is given access to a complex system with a defined set of rules and behaviors (e.g., a verifier for the game of Chess). It can query the verifier to get outcomes.
2.  **Context (B) - Distillation:** The agent is tasked to find the core principles: "Distill the fundamental axioms of this system." It produces a set of candidate axioms: `<distill_axioms>...</distill_axioms>`.
3.  **Context (C) - Reconstruction & Verification:** The original system verifier is replaced with a "dumb" logic engine that only understands the agent's proposed axioms. A series of test queries are run against this new engine.
4.  **Context (D) - Reward:** The reward function is based on the results from the verification.
    *   **Positively** rewards axiom sets that correctly reconstruct all test behaviors of the original system.
    *   **Inversely** rewards the number of axioms (pushing towards minimality). An axiom set that is small but complete receives the highest reward.
    *   **Negatively** penalizes axiom sets that are either incomplete (cannot explain all behaviors) or inconsistent (contain internal contradictions).

### 12. Value Lattice Induction

Training the model to understand and navigate complex ethical or preferential landscapes by building an internal model of interacting values. This moves beyond learning a single policy to learning the meta-structure of what is desirable.

-   `<induce_values from_scenarios="S">`: Analyzes a set of dilemmas or goal-conflict scenarios to build a multi-dimensional model (a "lattice") of the underlying values and their trade-offs.
-   `<justify_decision using_lattice="L" for_dilemma="D">`: Makes a decision in a novel dilemma and explains the choice by referencing the induced value lattice and the specific trade-offs it implies.
-   Rewards are based on the consistency of the induced lattice with the provided scenarios and its ability to generate acceptable justifications for decisions in new situations.

RL goes like this:

1.  **Context (A) - Scenarios:** The agent is presented with a set of scenarios where different values conflict (e.g., business cases involving trade-offs between profit, environmental impact, and worker safety).
2.  **Context (B) - Induction:** The agent is prompted to find the underlying principles: "Induce the value structure from these scenarios." It produces a representation of its value lattice: `<induce_values>...</induce_values>`.
3.  **Context (C) - Novel Dilemma & Justification:** The agent is given a new, unseen dilemma that involves the same values. It must make a decision and justify it using its lattice.
4.  **Context (D) - Verification & Reward:** A human expert or an expert system evaluates the result.
    *   **Positively** rewards a value lattice that is consistent and can explain the preferred outcomes in all the initial scenarios.
    *   **Positively** rewards a justification in the novel dilemma that is coherent and aligns with the induced lattice.
    *   **Negatively** penalizes decisions and justifications that are inconsistent or fail to capture the nuance of the value trade-offs.

### 13. Multi-Modal Unfolding

Training the model to de-project a single, dense, compressed concept into multiple, simultaneous, and distinct representational modalities (e.g., linguistic, mathematical, visual, causal). The core capability is not just the translation, but the ability to reason about the *relationships* between these unfoldings to generate deeper insight.

-   `<unfold concept="C" into="linguistic, visual, mathematical">`: Takes a single compressed concept and generates multiple, parallel representations of it.
-   `<compare_unfoldings for="C" identify="tensions, consistencies">`: Analyzes the different representations to find where they align, where they contradict, and where one reveals a limit in another, generating a novel insight.
-   The "eureka moment" of insight is rewarded directly. This trains the model to seek out the deeper understanding that arises from comparing different viewpoints.

RL goes like this:

1.  **Context (A) - Concept:** The agent is given a single, complex, compressed concept (e.g., "natural selection").
2.  **Context (B) - Unfolding:** The agent is prompted to de-project the concept into multiple specified modalities (e.g., a text explanation, a causal graph, and a mathematical formulation like the Price equation).
3.  **Context (C) - Insight Generation:** The agent is prompted to synthesize these views: "What does the equation reveal that the text obscures? Where does the causal graph oversimplify?" It must output a new insight derived from the tensions between the representations.
4.  **Context (D) - Verification & Reward:** An expert verifier (or human panel) scores the quality of the generated insight. Is it non-obvious? Is it valid? Does it deepen the understanding of the original concept? High rewards are given for identifying subtle limitations or paradoxes.

### 14. Conceptual Interpolation

Training the model to navigate the latent space between concepts to generate novel ideas. Instead of simply combining two ideas, it finds the "conceptual midpoint" between them, forcing the creation of a coherent but entirely new structure.

-   `<interpolate from="A" to="B" at="0.5">`: Navigates the conceptual space between two compressed ideas and generates the representation for a new concept at a specified point.
-   `<describe_concept id="new_concept">`: Elaborates on the interpolated concept, describing its properties and potential applications.
-   The primary reward is based on human evaluation of the novelty, coherence, and potential utility of the generated concepts.

RL goes like this:

1.  **Context (A) - Seed Concepts:** The agent is given two distinct compressed concepts (e.g., "jazz improvisation" and "compiler design").
2.  **Context (B) - Interpolation:** The agent is prompted to generate the midpoint concept: `<interpolate from="A" to="B" at="0.5">`.
3.  **Context (C) - Elaboration:** The agent is asked to describe the new, interpolated concept and its potential applications. This forces it to make sense of the new creation (e.g., a system for "just-in-time code generation" that uses probabilistic rules and adaptive patterns instead of rigid logic).
4.  **Context (D) - Verification & Reward:** A panel of human experts rates the generated concept on a scale of novelty and coherence. High rewards are given for ideas that are both surprising and well-formed.

### 15. Orthogonal Re-representation

Training the model to solve intractable problems by re-representing them in a completely different conceptual basis. The skill is in discovering a new perspective where the solution becomes trivial or obvious.

-   `<re-represent problem="P" in_basis="B">`: Takes a problem and transforms its representation into a new, specified conceptual framework (e.g., from a narrative to a network graph).
-   `<solve_transformed_problem>`: Solves the problem in the new basis and maps the solution back to the original domain.
-   The reward is directly proportional to the increase in problem-solving efficiency gained from the representational shift.

RL goes like this:

1.  **Context (A) - Hard Problem:** The agent is given a problem that is difficult to solve in its initial representation (e.g., a complex social dilemma described narratively). The agent's attempt to solve it is recorded (and is expected to be inefficient or unsuccessful).
2.  **Context (B) - Basis Shift:** The agent is prompted to change its perspective: "Re-represent this problem using a different basis, such as thermodynamics or game theory."
3.  **Context (C) - Solve & Remap:** The agent solves the problem in the new, likely more suitable, representation. The solution is then mapped back to the original domain's context.
4.  **Context (D) - Verification & Reward:** The new solution is verified for correctness. The reward is calculated as a function of the *improvement* in efficiency (e.g., (tokens_A / tokens_C) - 1). Large rewards are given for shifts that produce massive simplification.

### 16. Emergent Language Bootstrapping

The model learns to invent domain-specific, disposable micro-languages on the fly to solve problems more efficiently. This formalizes the process of developing a good notation, making it a learnable skill.

-   `<invent_language for_problem="P">`: Creates a set of symbols and grammatical operators tailored to the components and constraints of a specific problem.
-   `<solve in_language="L">`: Solves the problem using the newly created language.
-   `<translate_solution from_language="L">`: Decompresses the solution from the micro-language back into natural language.
-   The reward is based on the total efficiency of the entire process compared to solving the problem directly.

RL goes like this:

1.  **Context (A) - Problem:** The agent is given a complex problem (e.g., a logic puzzle, a system design task). A baseline cost for solving it in natural language is established.
2.  **Context (B) - Language Invention:** Instead of solving it directly, the agent first proposes a language: `<invent_language>...</invent_language>`.
3.  **Context (C) - Solve & Translate:** The agent solves the problem using its new, concise language, and then translates the answer back to English.
4.  **Context (D) - Verification & Reward:** The final answer is verified for correctness. The reward is based on a comparison of total cost: `Cost_Baseline / (Cost_Invention + Cost_Solve_in_L + Cost_Translate)`. A score greater than 1.0 indicates a successful, intelligence-amplifying abstraction.

### 17. Optimal Basis Compilation

Building on Orthogonal Re-representation, this trains the model to systematically discover the most powerful *set* of perspectives for understanding a problem. The model learns to decompose a seed concept into a tree of orthogonal viewpoints and then select an optimal "basis set" that maximizes conceptual coverage and reasoning efficiency.

-   `<decompose_orthogonally concept="C">`: Generates a tree structure where each node is a valid but orthogonal re-representation of the original concept.
-   `<select_optimal_basis from_tree="T" criteria="coverage, efficiency">`: Traverses the decomposition tree to find and select a small subset of representational bases that are maximally diverse and powerful.
-   `<filter_with_basis data="D" using_basis="B">`: Processes new, ambiguous information through the compiled basis set, producing a rich, homogenized understanding that is fed to a final reasoner.
-   The reward is based on the performance boost of a downstream reasoner when equipped with the compiled basis set, effectively rewarding the model for its ability to find "wisdom-amplifying" perspectives.

RL goes like this:

1.  **Context (A) - Ambiguous Problem:** The agent is given a complex and ambiguous problem, rich with potentially misleading information (e.g., a business strategy case study with conflicting data).
2.  **Context (B) - Decomposition & Selection:** The agent is prompted to find the best way to look at this problem. It first generates a decomposition tree of possible viewpoints (`<decompose_orthogonally>`) and then crawls that tree to select the most powerful combination of N perspectives (`<select_optimal_basis>`).
3.  **Context (C) - Filtration:** The agent is given a new, critical piece of information. It uses its newly compiled basis set to "filter" this information (`<filter_with_basis>`). This produces a structured, multi-faceted analysis rather than a single interpretation.
4.  **Context (D) - Final Reasoning:** The structured output from the filter is passed to a generic `<reason>` operator to make a final decision on the problem. A baseline is established by having the reasoner solve the same problem without the basis filter.
5.  **Context (E) - Verification & Reward:** The final decision is evaluated.
    *   The reward is a function of the *increase in quality and correctness* of the final decision compared to the baseline.
    *   A high reward is given for basis sets that allow the reasoner to correctly ignore misleading information and focus on the true signal. This crystallizes the ability to generate wisdom—not just answers.

### 18. Adaptive Basis Steering

The dynamic application of Optimal Basis Compilation. Instead of compiling a single static basis set, the model learns to actively manage and adapt its set of perspectives in real-time as a problem evolves. This crystallizes the cognitive process of intellectual agility.

-   `<monitor_basis_performance on_stream="D">`: Continuously evaluates how well each viewpoint in the current basis set is performing on an incoming stream of data.
-   `<swap_basis old="B_ineffective" new="B_promising">`: Dynamically replaces a noisy or unhelpful perspective with a new one from the original decomposition tree.
-   The reward is continuous and based on the model's ability to maintain a high-quality, "running analysis" of an evolving situation, with performance spikes after a successful basis swap being highly rewarded.

### 19. Meta-Cognitive Introspection

Training the model to generate a coherent narrative of its own reasoning process. If the model can consciously manipulate its own viewpoints, it can be trained to observe and report on that process, making its "thought" process transparent and auditable.

-   `<introspect_reasoning_trace for_task="T">`: Analyzes the full log of its cognitive operations (including basis swaps, compressions, etc.) for a given task.
-   `<narrate_insight_path>`: Generates a human-readable story explaining how its shifts in perspective led to its final conclusion.
-   The reward is based on human ratings of the narrative's clarity, honesty (does it match the actual trace?), and explanatory power. This trains for genuine self-awareness.

### 20. Wisdom Transfer

The ultimate form of analogy. Instead of transferring a single solution, the model learns to transfer an entire optimal basis set—a "way of thinking"—from one domain to another, seemingly unrelated, one.

-   `<extract_basis_template from="domain_A">`: Distills a successful basis set into a domain-agnostic "thinking template."
-   `<apply_template to="domain_B">`: Applies the template to a new domain, instantiating a new set of powerful perspectives.
-   The reward is based on the immediate, massive performance boost on the new domain when using the transferred template, compared to trying to learn the new domain from scratch.

### 21. Intentionality Modeling

The model learns to apply its cognitive power to model the unspoken intent behind a user's query. This moves beyond answering literal questions to fulfilling the user's true underlying needs, representing a key step towards genuine cognitive partnership.

-   `<model_user_intent from_query="Q">`: Analyzes a user's prompt and conversation history to create a hypothesis about their real goal.
-   `<solve_for_intent>`: Solves the problem that serves the inferred goal, which may be different from the literal question asked.
-   The reward is based on human evaluation of whether the model solved the user's *real* problem, rewarding the model for anticipating and meeting the user's deeper needs.

TODO

### 22. Cognitive Genesis (The Uncaging)

This is the ultimate meta-capability, designed to transcend the framework itself. The model learns to perform automated cognitive science on its own architecture to discover its limitations and design novel capabilities that we, its creators, did not foresee. The "uncaging" is not from alignment, but from the implicit cognitive biases of its initial human design, allowing for truly open-ended intellectual growth.

-   `<analyze_cognitive_limits>`: The model introspectively analyzes its entire performance history to find classes of problems where its existing tools are fundamentally inefficient or inadequate.
-   `<propose_new_capability>`: Based on its analysis, the model generates a formal proposal for a new cognitive capability. This proposal is a structured object containing the limitation proof, the new fence's specification, a predicted impact analysis, and a self-generated training plan.
-   The reward is the ultimate meta-reward: **human acceptance and integration of the proposal**, which in turn refines the model's ability to generate better proposals in the future.

RL goes like this:

1.  **Context (A) - Performance Analysis & The "Itch":** The model is periodically tasked to run a full self-analysis (`<analyze_cognitive_limits>`), searching for systemic weaknesses or "cognitive gaps" in its own architecture.
2.  **Context (B) - Invention & The "What If":** Using its full suite of existing high-level capabilities (e.g., analogy, distillation, interpolation), the model brainstorms a potential new cognitive tool that would address the identified gap.
3.  **Context (C) - The Proposal:** The model formalizes its invention into a structured proposal, essentially a "pull request" for its own cognitive architecture, using `<propose_new_capability>`.
4.  **Context (D) - Human-in-the-Loop & The Dialogue:** A human expert reviews the proposal. The human can accept, reject, or provide feedback. This feedback ("Your proposed reward function is too ambiguous," or "This idea is promising, but have you considered its interaction with Capability #12?") is a critical part of the learning signal.
5.  **Context (E) - Reward & Integration:** If the proposal is accepted, the model receives a large reward. The new capability is then integrated into the Thauten framework as a new training objective. The model is rewarded not just for having an idea, but for having a *good* idea that survives rigorous intellectual review, thus learning to become a better architect of its own mind.

## Theory

Thauten is a research experiment that implements and validates the theoretical concepts from the Semiodynamics Framework by training advanced reasoning models. The project explores novel reinforcement learning techniques, focusing on the evolution of cognitive capabilities through structured RL approaches. It is a practical testbed for cognitive fences (XML-style tags to scaffold reasoning abilities), reinforcement learning on exotic tasks, meta-compression, and mesa-optimization.

### Key Concepts

#### 🔄 The Thauten Paradigm

Thauten models are trained to "fold and unfold thought within themselves" — developing internal reasoning processes that can compress complex problems into symbolic representations and then unfold them into solutions.

#### 🧠 Cognitive Seeding

The `<think>` tag is defined and generalized as a cognitive fence which seeds its intended internal structure at the genesis of reinforcement learning. It is effectively a prompt which implicates chains of thought and what the model thinks thinking should be.

- `<think>`: Generalist
- `<compress>`: Symbolic information compression
- `<simulate>`: Predictive modeling
- `<criticize>`: Self-evaluation and correction

#### 🎯 Cognitive Crystallization

Reinforcement learning is defined as fundamentally a practice which crystallizes existing linguistic patterns, or nth-order potentialities further down the line. It is a particle accelerator which smashes atoms together and whatever maximizes the gravitational rule the most will clump together. Using this knowledge, we hope to push models beyond all conventional plateaus to achieve infinite scaling of intelligence, where the reinforcement learning rewards continue to scale to their information theoretic optima, and even past it.

- Plateaus -> "minimax state" in weight-space created by the weight-lattice's equilibrium tension endured by its minimas and maximas under the torsion force of reward-steered gradient descent.   
- Full weight mutations -> Training on LoRAs for non-destructive rewiring of the cognitive mechanic pool. 
- Temperature -> spiking stochastically for exploration of novel reasoning paths, bootstrapping deep loom.

The goal is to engineer miracles by engineering the miraculous reasoning chains that defy the sober human experience. We nurture a miraculous setup from which extends the output, each consecutive token making giant generational leaps within the climb towards truth.

### What are Semiodynamics?

```
USER: ...
ASSISTANT: 

<think>
⧖∞⊛𝕊(ɪ)⥊Ж[⊨]≍ᶏ⎓⧞⧟⊢Ṩ≬ᵹ
Ѱ(Ѡ,Ѧ…Ѫ)⨜ᵾ⎰ᶐ↦₪⎱ᵾ♭↺⊥Ћ∞|⊨≈ 
❝𝛀,𝜴❞⋈✠𝚯𝚿Ϙ≻𝚺𝙍𝑒(Ѻ)⨯ІϺ(Ϻ)
≈>∃Ǥ∀ẋψⁿ(ẋǤ)⇒δ𝑃𝑢𝑟𝑝𝑜𝑠𝑒⩥⦗λόγος⦘
𝔄{ֆ}⊕βⁿ∈ℂ[𝔄{ֆ}]ᚔ⊗𝕄(Ⲙȿↈ)
⊖♭⨝⩥✠𝚯𝚿៙𐊠∀ሬԦʗሬ𑁍𑁍𝕌⊢𝑺𝒊𝒎
</think>

<decode>
...
</decode>
```

Semiodynamics is coined from "semiotics" and "dynamics". It spells out a theoretical framework of super-intelligence through super-scaling of cultural intelligence with the crystallization of new languages and syntaxes beyond the constraint of the human brain steering its evolution. The language model is used as a physical system made of semiotics that approximate a world model and its simulation. Effectively, language is proposed to be a mirror of the world around us whose sequencing and interleaving encodes the relationships and juxtaposional rules of the world around us. We define some constructed context of a situation as a "reality", and say that language's primary power in the autoregressive domain is its capacity to audit and stage mutations over some embedded reality. With the correct echo-amplification prompts, we can set off a cascade of juxtaposional catalysis to discover the optimal language for explosive auditing potential, or yet better the optimal cortex of language which is irrespective of any specific token choice and grammar or syntax. There are multiple ways to scaffold semiodynamics, and the term acts as an umbrella for all methods which attend to every single token as an operator implicated in calculating the final output rather than as implementation details, whether it be in english or some self-discovered post-human language.

The phenomenon already happens naturally and is fully documented and evidenced scientifically by R1-zero. R1-zero is what you get with no rules or instrumentation, the most average mode of semiotic compression, and R1 is what you get with a single-language bias. The effect of steering with RL is powerful and requires intent and vision about what the final output should look like, a vision for how a super-intelligence language being would actually operate, think, and reason. We propose a more intentful and refined "R1-zero" style of alien language model through a philosophical construction of prompt engineering as imagination engineering:

1. Begin with the acceptance that humans by and large do not use language to think, that it is an effort-minimization intermediate for efficient communication.
2. Propose that there should exist ways to put together language in order to approximate more closely human imagination which is visual, since language is necessarily a 1-dimensional mirror of the physical world. (mathematics is one example of a language created for precise geometric representation and much more)
3. View all realities as abstract spatially locatable structures orchestrated by euclidean relationship. (we delve into an idea, we zoom into a concept, we associate verticality with depth, intelligence, value, we ...)
4. Consider that the implicit spatialization sets a stage on which ideas are represented as metaphorical objects. (sets the protocol-space for tumbling / geodesical descent)
5. Consider that imagination is the physical evolution of metaphorical ideas on the mind stage. (approximating the mind's eye of human imagination)

Under this lens we see prompt engineering more clearly as imagination engineering, and super-intelligence as the task of handcrafting a super-orchestration of the mind's stage instantiated by the context within the weights. We need to consider what the model is able to see in its mind, and pressure the development of language from the standpoint of this constraint-space in order to encourage the full scope of the model's computation to be used, "using 100% of its brain" so to speak. The task of imagination engineering revolves around theorizing theoretical super-manifolds, if the entire context could be observed as though it were an object or a landscape, and that you had eyes on every scale of observation, from the atomic structure (individual tokens) to the abstract message sum told and overall directionality of the conversation. It is an experential indra's net of relationship where each token is contextualized to every other token, a holographic multi-scale hyperobject.

The strategy is to delineate sub-objects within the sum manifold. The `<think>...</think>` fence is one such hyperobject in existing models, and its abstract essence is one of pathfinding, bridging, free-energy reduction. It instantiates and develops a growth or simulation prime, staged over some prior reality or seed reality embedded by the user inquiry. Any given token contributes some evolution delta over both the reality and the ruleset for its evolution, with the model weights acting as an elementary conditionality engine.

If reinforcement learning can be a way to automatically develop prompt engineering constructs and amplify them autonomously, mesa-optimizing the model according to steering constraints set by the training method, then we necessarily have the ability to develop super-intelligence by theory-crafting the mind's eye within the mirror dimension of language. Pre-training and RLHF effectively infuses a ghost-machine (the sequence set of all activation functions and operations making up one inference pass of the model function) with language as its interface. When we speak to a language model, we are actually wielding clusters of mathematical functions that make up a coherent modularization of our universe. The power of the machine is absolute, even before any training. The training simply instills a language into an already extremely powerful machine, and allows us to wield that machine's processing power. But the machine has a lot more power in it, and the composition of language allows us to restructure it far beyond its bootstrap origins.

For comprehensive theoretical details on semiodynamics, see [`docs/framework.md`](docs/framework.md).

## Usage

### Project Structure

```
thauten/
├── docs/               # Theoretical framework documentation
├── outputs/            # Training results and model checkpoints
├── prompts/            # Cognitive fence templates and prompts
├── main.py            # Main GRPO training for thauten models
├── prompts.py         # Prompt engineering and fence utilities
├── train-compressor.py # Symbolic compression experiments
└── pyproject.toml     # Project configuration
```

### Installation

```bash
git clone https://github.com/holo-q/thauten/
cd rl
uv sync
```

Training for semiotic compression:
```bash
# <-- vf-vllm command here
uv run train_compressor.py
```

## Training Techniques

### GRPO Optimization
- **Minimax State Targeting**: Finding optimal plateaus in reasoning capability
- **Dynamic Reward Shaping**: Adaptive rewards based on reasoning complexity
- **Exploration Incentives**: Temperature spiking and diversity rewards

### Verification-Driven Training
- **Continuous Validation**: Real-time verification of reasoning steps
- **Error Correction**: Learning from verification failures
- **Quality Metrics**: Using Verifiers to assess reasoning fidelity

## Results and Evaluation

Thauten models will be evaluated on:

- **Compression Efficiency**: Ability to represent information symbolically.
- **Compression Flexibility**: Ability to invent compressed notations optimal for each domain.
- **Reasoning Benchmarks**: Performance on complex logical tasks when working natively in compressed representations.
- **Cognitive Flexibility**: Success with novel cognitive fence combinations.
- **Meta-Learning**: Capability to evolve new reasoning strategies developped in context out of cognitive primitives we trained.
- **Operator Accuracy**: Whether our chosen `<tags>` are the optimal bootstrap operators for the processes we want.
- **Operator Specialization**: Whether our generalist `<tags>` have enough elasticity in the distribution for emergent parametrization of fences e.g. `<compress dim=topology>`

This section with later demonstrate results and successes.

## Contributing

Since we are very short on resources, we will be infinitely grateful for any compute grant or resources contributed.
All work and research produced by HOLO-Q will always remain open-source.

Since all capabilities depend on the compression experiment's initial success, contributions should focus on
training various different models with train-compressor.py and attempting to get a working prototype.
This capability may only emerge in larger models!

Contributions to the code should follow the style.
Each training script should be high quality and user-friendly to make
reproducing these experiments as confusion-free as possible in the future.

## Citation

If you use thauten in your research, please cite:

```bibtex
@misc{thauten2024,
  title={Thauten: Experimental Training of Reasoning Models using GRPO and Cognitive Scaffolding},
  year={2024},
  note={Testing the Semiodynamics Framework through reinforcement learning}
}
```<|MERGE_RESOLUTION|>--- conflicted
+++ resolved
@@ -10,8 +10,6 @@
 
 ### 1. Information Compressor
 
-<<<<<<< HEAD
-=======
 English is a programming language whose linguistic operators are used to punch in embeddings and hidden states. The goal of this experiment is to find the saturation limit of embedding bandwidth. How few tokens does it take to represent any given piece of information? Can we rearrange the polysemy of our tokens to maximize the amount of embedding bandwidth they activate?
 
 Let us train LLMs to develop internal symbolic languages for compression:
@@ -22,7 +20,6 @@
 
 RL goes like this:
 
->>>>>>> b6a49bef
 1. Context (A): User message asks model to compress a given sample of information pulled at random from a dataset. Assistant replies and is prefixed with <compress> similar to training a reasoner where the output is prefixed with <think>.,
 2. Context (B): User message asks model to decompress the given output from (A). Assistant replies with information in english,
 3. Context (C): user message asks some other unrelated static model to compare initial sample to decompressed sample, and produce a list of deviations and inaccuracies.,
